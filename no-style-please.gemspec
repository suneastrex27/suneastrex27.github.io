--- conflicted
+++ resolved
@@ -12,16 +12,10 @@
 
   spec.files         = `git ls-files -z`.split("\x0").select { |f| f.match(%r!^(assets|_layouts|_includes|_sass|LICENSE|README|_config\.yml)!i) }
 
-<<<<<<< HEAD
-  spec.add_runtime_dependency "jekyll", "~> 3.9.0"
-  spec.add_runtime_dependency "jekyll-feed", "~> 0.15.1"
-  spec.add_runtime_dependency "jekyll-seo-tag", "~> 2.7.1"
-  spec.add_runtime_dependency "jektex", "~> 0.1.1"
-=======
   spec.add_runtime_dependency "jekyll", "~> 3.10.0"
   spec.add_runtime_dependency "jekyll-feed", "~> 0.17.0"
   spec.add_runtime_dependency "jekyll-seo-tag", "~> 2.8.0"
->>>>>>> d27f888f
+  spec.add_runtime_dependency "jektex", "~> 0.1.1"
 
   spec.required_ruby_version = '>= 3.4'
 end